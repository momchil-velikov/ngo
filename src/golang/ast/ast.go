--- conflicted
+++ resolved
@@ -78,6 +78,7 @@
 func (GotoStmt) stmt()        {}
 func (FallthroughStmt) stmt() {}
 func (SendStmt) stmt()        {}
+func (RecvStmt) stmt()        {}
 func (IncStmt) stmt()         {}
 func (DecStmt) stmt()         {}
 func (AssignStmt) stmt()      {}
@@ -418,19 +419,12 @@
 	X  Expr
 }
 
-<<<<<<< HEAD
-=======
-func (b SendStmt) stmt() {}
-
 type RecvStmt struct {
 	Op   uint
 	X, Y Expr
 	Rcv  Expr
 }
 
-func (b RecvStmt) stmt() {}
-
->>>>>>> 6f48e989
 type IncStmt struct {
 	X Expr
 }
