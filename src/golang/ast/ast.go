package ast

import "golang/scanner"

const InvalidIota = 0x7fffffff

type Node interface {
	Format(*FormatContext, uint)
}

type Decl interface {
	Node
	decl()
}

func (Error) decl()          {}
func (TypeDecl) decl()       {}
func (TypeDeclGroup) decl()  {}
func (ConstDecl) decl()      {}
func (ConstDeclGroup) decl() {}
func (VarDecl) decl()        {}
func (VarDeclGroup) decl()   {}
func (FuncDecl) decl()       {}

type Type interface {
	Node
	typ()
}

func (Error) typ()         {}
func (QualifiedId) typ()   {}
func (Typename) typ()      {}
func (BuiltinType) typ()   {}
func (ArrayType) typ()     {}
func (SliceType) typ()     {}
func (PtrType) typ()       {}
func (MapType) typ()       {}
func (ChanType) typ()      {}
func (StructType) typ()    {}
func (FuncType) typ()      {}
func (InterfaceType) typ() {}

type Expr interface {
	Node
	expr()
}

func (Error) expr()         {}
func (Literal) expr()       {}
func (CompLiteral) expr()   {}
func (Call) expr()          {}
func (Conversion) expr()    {}
func (MethodExpr) expr()    {}
func (ParensExpr) expr()    {}
func (Func) expr()          {}
func (TypeAssertion) expr() {}
func (Selector) expr()      {}
func (IndexExpr) expr()     {}
func (SliceExpr) expr()     {}
func (UnaryExpr) expr()     {}
func (BinaryExpr) expr()    {}
func (QualifiedId) expr()   {}

type Stmt interface {
	Node
	stmt()
}

func (Error) stmt()           {}
func (TypeDecl) stmt()        {}
func (TypeDeclGroup) stmt()   {}
func (ConstDecl) stmt()       {}
func (ConstDeclGroup) stmt()  {}
func (VarDecl) stmt()         {}
func (VarDeclGroup) stmt()    {}
func (EmptyStmt) stmt()       {}
func (Block) stmt()           {}
func (LabeledStmt) stmt()     {}
func (GoStmt) stmt()          {}
func (ReturnStmt) stmt()      {}
func (BreakStmt) stmt()       {}
func (ContinueStmt) stmt()    {}
func (GotoStmt) stmt()        {}
func (FallthroughStmt) stmt() {}
func (SendStmt) stmt()        {}
func (RecvStmt) stmt()        {}
func (IncStmt) stmt()         {}
func (DecStmt) stmt()         {}
func (AssignStmt) stmt()      {}
func (ExprStmt) stmt()        {}
func (IfStmt) stmt()          {}
func (ForStmt) stmt()         {}
func (ForRangeStmt) stmt()    {}
func (DeferStmt) stmt()       {}
func (ExprSwitchStmt) stmt()  {}
func (TypeSwitchStmt) stmt()  {}
func (SelectStmt) stmt()      {}

// Source comment.
type Comment struct {
	Off  int
	Text []byte
}

func (c *Comment) IsLineComment() bool {
	return c.Text != nil && c.Text[0] == '/' && c.Text[1] == '/'
}

// Package
type Package struct {
	Path   string              // Absolute path of the package directory
	Name   string              // Last component of the path name or "main"
	Files  []*File             // Source files of the package
	Decls  map[string]Symbol   // Package level declarations
	PkgMap map[string]*Package // Global map of package paths
}

type UnresolvedPackage struct {
	Path  string
	Name  string
	Files []*UnresolvedFile
}

// Source file
type File struct {
	Off     int               // Position of the "package" keyword
	Pkg     *Package          // Owner package
	PkgName string            // Package name
	Name    string            // File name
	SrcMap  scanner.SourceMap // Map between source offsets and line/column numbers
	Imports []*Import         // Imported packages
	Decls   map[string]Symbol // File scope declarations
}

type UnresolvedFile struct {
	Off      int // position of the "package" keyword
	Pkg      *UnresolvedPackage
	PkgName  string
	Imports  []*ImportDecl
	Decls    []Decl
	Comments []Comment
	Name     string
	SrcMap   scanner.SourceMap
}

// Imported package
type Import struct {
	Off  int
	No   int
	File *File
	Name string
	Pkg  *Package
}

// Import declaration
type ImportDecl struct {
	Off  int
	Name string
	Path []byte
}

// Universal error node
type Error struct {
	Off int
}

//
// Declarations
//

type Ident struct {
	Off int
	Id  string
}

type TypeDecl struct {
	Off  int
	File *File
	Name string
	Type Type
}

type TypeDeclGroup struct {
	Types []*TypeDecl
}

type Const struct {
	Off  int
	File *File
	Name string
	Type Type
	Init Expr
	Iota int
}

type ConstDecl struct {
	Names  []*Const
	Type   Type
	Values []Expr
}

type ConstDeclGroup struct {
	Consts []*ConstDecl
}

type Var struct {
	Off  int
	File *File
	Name string
	Type Type
	Init Expr
}

type VarDecl struct {
	Names []*Var
	Type  Type
	Init  []Expr
}

type VarDeclGroup struct {
	Vars []*VarDecl
}

type Func struct {
	Off  int
	Decl *FuncDecl
	Recv *Param
	Sig  *FuncType
	Blk  *Block
}

type FuncDecl struct {
	Off  int
	File *File
	Name string
	Func Func
}

//
// Expressions
//

// Precedence table for binary expressions.
var opPrec = map[uint]uint{
	'*':          5,
	'/':          5,
	'%':          5,
	scanner.SHL:  5,
	scanner.SHR:  5,
	'&':          5,
	scanner.ANDN: 5,
	'+':          4,
	'-':          4,
	'|':          4,
	'^':          4,
	scanner.EQ:   3,
	scanner.NE:   3,
	scanner.LT:   3,
	scanner.LE:   3,
	scanner.GT:   3,
	scanner.GE:   3,
	scanner.AND:  2,
	scanner.OR:   1,
}

type Literal struct {
	Off   int
	Kind  uint
	Value []byte
}

type Element struct {
	Key   Expr
	Value Expr
}

type CompLiteral struct {
	Type Type
	Elts []*Element
}

type Call struct {
	Func Expr
	Type Type
	Xs   []Expr
	Ell  bool
}

type Conversion struct {
	Type Type
	X    Expr
}

type MethodExpr struct {
	Type Type
	Id   string
}

type ParensExpr struct {
	Off int
	X   Expr
}

type TypeAssertion struct {
	Type Type
	X    Expr
}

type Selector struct {
	X  Expr
	Id string
}

type IndexExpr struct {
	X, I Expr
}

type SliceExpr struct {
	X           Expr
	Lo, Hi, Cap Expr
}

type UnaryExpr struct {
	Off int
	Op  uint
	X   Expr
}

type BinaryExpr struct {
	Op   uint
	X, Y Expr
}

//
// Types
//
type QualifiedId struct {
	Off     int
	Pkg, Id string
}

type Typename struct {
	Name *QualifiedId
	Decl *TypeDecl
}

const (
	BUILTIN_NIL = iota
	BUILTIN_BOOL
	BUILTIN_UINT8
	BUILTIN_UINT16
	BUILTIN_UINT32
	BUILTIN_UINT64
	BUILTIN_INT8
	BUILTIN_INT16
	BUILTIN_INT32
	BUILTIN_INT64
	BUILTIN_FLOAT32
	BUILTIN_FLOAT64
	BUILTIN_COMPLEX64
	BUILTIN_COMPLEX128
	BUILTIN_UINT
	BUILTIN_INT
	BUILTIN_UINTPTR
)

type BuiltinType struct {
	Kind int
}

type ArrayType struct {
	Off int
	Dim Expr
	Elt Type
}

type SliceType struct {
	Off int
	Elt Type
}

type PtrType struct {
	Off  int
	Base Type
}

type MapType struct {
	Off      int
	Key, Elt Type
}

type ChanType struct {
	Off        int
	Send, Recv bool
	Elt        Type
}

type Field struct {
	Off  int
	Name string
	Type Type
<<<<<<< HEAD
	Tag  []byte
=======
	Tag  string
	Anon bool
>>>>>>> 71d07bc0
}

type StructType struct {
	Off    int
	Fields []Field
}

type Param struct {
	Off  int
	Name string
	Type Type
}

type FuncType struct {
	Off     int
	Params  []Param
	Returns []Param
	Var     bool
}

type MethodSpec struct {
	Off  int
	Name string
	Type Type
}

type InterfaceType struct {
	Off     int
	Methods []MethodSpec
}

//
// Statements
//
type EmptyStmt struct {
	Off int
}

type Block struct {
	Up    Scope
	Decls map[string]Symbol
	Body  []Stmt
}

type LabeledStmt struct {
	Off   int
	Label string
	Stmt  Stmt
}

type GoStmt struct {
	Off int
	X   Expr
}

type ReturnStmt struct {
	Off int
	Xs  []Expr
}

type BreakStmt struct {
	Off   int
	Label string
}

type ContinueStmt struct {
	Off   int
	Label string
}

type GotoStmt struct {
	Off   int
	Label string
}

type FallthroughStmt struct {
	Off int
}

type SendStmt struct {
	Ch Expr
	X  Expr
}

type RecvStmt struct {
	Op   uint
	X, Y Expr
	Rcv  Expr
}

type IncStmt struct {
	X Expr
}

type DecStmt struct {
	X Expr
}

type AssignStmt struct {
	Op  uint
	LHS []Expr
	RHS []Expr
}

type ExprStmt struct {
	X Expr
}

type IfStmt struct {
	Off  int
	Init Stmt
	Cond Expr
	Then *Block
	Else Stmt
}

type ForStmt struct {
	Off  int
	Init Stmt
	Cond Expr
	Post Stmt
	Blk  *Block
}

type ForRangeStmt struct {
	Off   int
	Op    uint
	LHS   []Expr
	Range Expr
	Blk   *Block
}

type DeferStmt struct {
	Off int
	X   Expr
}

type ExprCaseClause struct {
	Xs  []Expr
	Blk *Block
}

type ExprSwitchStmt struct {
	Off   int // position of the `switch` keyword
	Init  Stmt
	X     Expr
	Cases []ExprCaseClause
}

type TypeCaseClause struct {
	Types []Type
	Blk   *Block
}

type TypeSwitchStmt struct {
	Off   int // position of the `switch` keyword
	Init  Stmt
	Id    string
	X     Expr
	Cases []TypeCaseClause
}

type CommClause struct {
	Comm Stmt
	Blk  *Block
}

type SelectStmt struct {
	Off     int // position of the `select` keyword
	in, End int // positions of the opening and the closing braces
	Comms   []CommClause
}<|MERGE_RESOLUTION|>--- conflicted
+++ resolved
@@ -399,12 +399,7 @@
 	Off  int
 	Name string
 	Type Type
-<<<<<<< HEAD
-	Tag  []byte
-=======
 	Tag  string
-	Anon bool
->>>>>>> 71d07bc0
 }
 
 type StructType struct {
